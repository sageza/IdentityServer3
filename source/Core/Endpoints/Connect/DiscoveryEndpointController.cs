﻿/*
 * Copyright 2014, 2015 Dominick Baier, Brock Allen
 *
 * Licensed under the Apache License, Version 2.0 (the "License");
 * you may not use this file except in compliance with the License.
 * You may obtain a copy of the License at
 *
 *   http://www.apache.org/licenses/LICENSE-2.0
 *
 * Unless required by applicable law or agreed to in writing, software
 * distributed under the License is distributed on an "AS IS" BASIS,
 * WITHOUT WARRANTIES OR CONDITIONS OF ANY KIND, either express or implied.
 * See the License for the specific language governing permissions and
 * limitations under the License.
 */

using IdentityModel;
using IdentityServer3.Core.Configuration;
using IdentityServer3.Core.Extensions;
using IdentityServer3.Core.Logging;
using IdentityServer3.Core.Models;
using IdentityServer3.Core.Services;
using Newtonsoft.Json;
using System;
using System.Collections.Generic;
using System.Linq;
using System.Security.Cryptography;
using System.Threading.Tasks;
using System.Web.Http;

namespace IdentityServer3.Core.Endpoints
{
    /// <summary>
    /// OpenID Connect discovery document endpoint
    /// </summary>
    internal class DiscoveryEndpointController : ApiController
    {
        private readonly static ILog Logger = LogProvider.GetCurrentClassLogger();
        private readonly IdentityServerOptions _options;
        private readonly IScopeStore _scopes;

        static readonly JsonSerializerSettings Settings = new JsonSerializerSettings
        {
            NullValueHandling = NullValueHandling.Ignore
        };

        public DiscoveryEndpointController(IdentityServerOptions options, IScopeStore scopes)
        {
            _options = options;
            _scopes = scopes;
        }

        /// <summary>
        /// GET
        /// </summary>
        /// <returns>Discovery document</returns>
        [HttpGet]
        public async Task<IHttpActionResult> GetConfiguration()
        {
            Logger.Info("Start discovery request");

            var baseUrl = Request.GetIdentityServerBaseUrl();
            var scopes = await _scopes.GetScopesAsync(publicOnly: true);

            var claims = new List<string>();
            foreach (var s in scopes)
            {
                claims.AddRange(from c in s.Claims 
                                where s.Type == ScopeType.Identity 
                                select c.Name);
            }

            var supportedGrantTypes = Constants.SupportedGrantTypes.AsEnumerable();
            if (this._options.AuthenticationOptions.EnableLocalLogin == false)
            {
                supportedGrantTypes = supportedGrantTypes.Where(type => type != Constants.GrantTypes.Password);
            }

            var dto = new DiscoveryDto
            {
                issuer = _options.IssuerUri,
                scopes_supported = scopes.Where(s => s.ShowInDiscoveryDocument).Select(s => s.Name).ToArray(),
                claims_supported = claims.Distinct().ToArray(),
                response_types_supported = Constants.SupportedResponseTypes.ToArray(),
                response_modes_supported = Constants.SupportedResponseModes.ToArray(),
                grant_types_supported = supportedGrantTypes.ToArray(),
                subject_types_supported = new[] { "public" },
                id_token_signing_alg_values_supported = new[] { Constants.SigningAlgorithms.RSA_SHA_256 },
                token_endpoint_auth_methods_supported = new[] { Constants.TokenEndpointAuthenticationMethods.PostBody, Constants.TokenEndpointAuthenticationMethods.BasicAuthentication },
            };

            if (_options.Endpoints.EnableEndSessionEndpoint)
            {
                dto.http_logout_supported = true;
            }

            if (_options.Endpoints.EnableAuthorizeEndpoint)
            {
                dto.authorization_endpoint = baseUrl + Constants.RoutePaths.Oidc.Authorize;
            }

            if (_options.Endpoints.EnableTokenEndpoint)
            {
                dto.token_endpoint = baseUrl + Constants.RoutePaths.Oidc.Token;
            }

            if (_options.Endpoints.EnableUserInfoEndpoint)
            {
                dto.userinfo_endpoint = baseUrl + Constants.RoutePaths.Oidc.UserInfo;
            }

            if (_options.Endpoints.EnableEndSessionEndpoint)
            {
                dto.end_session_endpoint = baseUrl + Constants.RoutePaths.Oidc.EndSession;
            }

            if (_options.Endpoints.EnableCheckSessionEndpoint)
            {
                dto.check_session_iframe = baseUrl + Constants.RoutePaths.Oidc.CheckSession;
            }

            if (_options.Endpoints.EnableTokenRevocationEndpoint)
            {
                dto.revocation_endpoint = baseUrl + Constants.RoutePaths.Oidc.Revocation;
            }

            if (_options.Endpoints.EnableIntrospectionEndpoint)
            {
                dto.introspection_endpoint = baseUrl + Constants.RoutePaths.Oidc.Introspection;
            }

            if (_options.SigningCertificate != null)
            {
                dto.jwks_uri = baseUrl + Constants.RoutePaths.Oidc.DiscoveryWebKeys;
            }

            return Json(dto, Settings);
        }

        /// <summary>
        /// GET for JWKs
        /// </summary>
        /// <returns>JSON Web Key set</returns>
        [HttpGet]
        public IHttpActionResult GetKeyData()
        {
            Logger.Info("Start key discovery request");

            var webKeys = new List<JsonWebKeyDto>();
            foreach (var pubKey in _options.PublicKeysForMetadata)
            {
                if (pubKey != null)
                {
                    var cert64 = Convert.ToBase64String(pubKey.RawData);
                    var thumbprint = Base64Url.Encode(pubKey.GetCertHash());
                    var key = pubKey.PublicKey.Key as RSACryptoServiceProvider;
                    var parameters = key.ExportParameters(false);
                    var exponent = Base64Url.Encode(parameters.Exponent);
                    var modulus = Base64Url.Encode(parameters.Modulus);

                    var webKey = new JsonWebKeyDto
                    {
                        kty = "RSA",
                        use = "sig",
                        kid = thumbprint,
                        x5t = thumbprint,
                        e = exponent,
                        n = modulus,
                        x5c = new[] { cert64 }
                    };

                    webKeys.Add(webKey);
                }
            }

            return Json(new { keys = webKeys });
        }

        private class DiscoveryDto
        {
            public string issuer { get; set; }
            public string jwks_uri { get; set; }
            public string authorization_endpoint { get; set; }
            public string token_endpoint { get; set; }
            public string userinfo_endpoint { get; set; }
            public string end_session_endpoint { get; set; }
            public string check_session_iframe { get; set; }
            public string revocation_endpoint { get; set; }
<<<<<<< HEAD
            public bool? http_logout_supported { get; set; }
=======
            public string introspection_endpoint { get; set; }
>>>>>>> 73bc4171
            public string[] scopes_supported { get; set; }
            public string[] claims_supported { get; set; }
            public string[] response_types_supported { get; set; }
            public string[] response_modes_supported { get; set; }
            public string[] grant_types_supported { get; set; }
            public string[] subject_types_supported { get; set; }
            public string[] id_token_signing_alg_values_supported { get; set; }
            public string[] token_endpoint_auth_methods_supported { get; set; }
        };

        private class JsonWebKeyDto
        {
            public string kty { get; set; }
            public string use { get; set; }
            public string kid { get; set; }
            public string x5t { get; set; }
            public string e { get; set; }
            public string n { get; set; }
            public string[] x5c { get; set; }
        }
    }
}<|MERGE_RESOLUTION|>--- conflicted
+++ resolved
@@ -186,11 +186,8 @@
             public string end_session_endpoint { get; set; }
             public string check_session_iframe { get; set; }
             public string revocation_endpoint { get; set; }
-<<<<<<< HEAD
+            public string introspection_endpoint { get; set; }
             public bool? http_logout_supported { get; set; }
-=======
-            public string introspection_endpoint { get; set; }
->>>>>>> 73bc4171
             public string[] scopes_supported { get; set; }
             public string[] claims_supported { get; set; }
             public string[] response_types_supported { get; set; }
