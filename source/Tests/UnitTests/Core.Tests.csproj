﻿<?xml version="1.0" encoding="utf-8"?>
<Project ToolsVersion="12.0" DefaultTargets="Build" xmlns="http://schemas.microsoft.com/developer/msbuild/2003">
  <PropertyGroup>
    <Configuration Condition=" '$(Configuration)' == '' ">Debug</Configuration>
    <Platform Condition=" '$(Platform)' == '' ">AnyCPU</Platform>
    <ProjectGuid>{7EAD2E17-3ADA-4E9C-A2B9-5A7B9CC4C0EA}</ProjectGuid>
    <OutputType>Library</OutputType>
    <AppDesignerFolder>Properties</AppDesignerFolder>
    <RootNamespace>Thinktecture.IdentityServer.Tests</RootNamespace>
    <AssemblyName>Thinktecture.IdentityServer.Core.Tests</AssemblyName>
    <TargetFrameworkVersion>v4.5</TargetFrameworkVersion>
    <FileAlignment>512</FileAlignment>
    <ProjectTypeGuids>{3AC096D0-A1C2-E12C-1390-A8335801FDAB};{FAE04EC0-301F-11D3-BF4B-00C04F79EFBC}</ProjectTypeGuids>
    <VisualStudioVersion Condition="'$(VisualStudioVersion)' == ''">10.0</VisualStudioVersion>
    <VSToolsPath Condition="'$(VSToolsPath)' == ''">$(MSBuildExtensionsPath32)\Microsoft\VisualStudio\v$(VisualStudioVersion)</VSToolsPath>
    <ReferencePath>$(ProgramFiles)\Common Files\microsoft shared\VSTT\$(VisualStudioVersion)\UITestExtensionPackages</ReferencePath>
    <IsCodedUITest>False</IsCodedUITest>
    <TestProjectType>UnitTest</TestProjectType>
    <TargetFrameworkProfile />
  </PropertyGroup>
  <PropertyGroup Condition=" '$(Configuration)|$(Platform)' == 'Debug|AnyCPU' ">
    <DebugSymbols>true</DebugSymbols>
    <DebugType>full</DebugType>
    <Optimize>false</Optimize>
    <OutputPath>bin\Debug\</OutputPath>
    <DefineConstants>DEBUG;TRACE</DefineConstants>
    <ErrorReport>prompt</ErrorReport>
    <WarningLevel>4</WarningLevel>
  </PropertyGroup>
  <PropertyGroup Condition=" '$(Configuration)|$(Platform)' == 'Release|AnyCPU' ">
    <DebugType>pdbonly</DebugType>
    <Optimize>true</Optimize>
    <OutputPath>bin\Release\</OutputPath>
    <DefineConstants>TRACE</DefineConstants>
    <ErrorReport>prompt</ErrorReport>
    <WarningLevel>4</WarningLevel>
  </PropertyGroup>
  <PropertyGroup Condition="'$(Configuration)|$(Platform)' == 'AzureWebSites|AnyCPU'">
    <OutputPath>bin\AzureWebSites\</OutputPath>
    <DefineConstants>TRACE</DefineConstants>
    <Optimize>true</Optimize>
    <DebugType>pdbonly</DebugType>
    <PlatformTarget>AnyCPU</PlatformTarget>
    <ErrorReport>prompt</ErrorReport>
    <CodeAnalysisRuleSet>MinimumRecommendedRules.ruleset</CodeAnalysisRuleSet>
  </PropertyGroup>
  <ItemGroup>
    <Reference Include="Microsoft.CSharp" />
    <Reference Include="Microsoft.Owin, Version=3.0.0.0, Culture=neutral, PublicKeyToken=31bf3856ad364e35, processorArchitecture=MSIL">
      <SpecificVersion>False</SpecificVersion>
      <HintPath>..\..\packages\Microsoft.Owin.3.0.0\lib\net45\Microsoft.Owin.dll</HintPath>
    </Reference>
    <Reference Include="Microsoft.Owin.Cors, Version=3.0.0.0, Culture=neutral, PublicKeyToken=31bf3856ad364e35, processorArchitecture=MSIL">
      <SpecificVersion>False</SpecificVersion>
      <HintPath>..\..\packages\Microsoft.Owin.Cors.3.0.0\lib\net45\Microsoft.Owin.Cors.dll</HintPath>
    </Reference>
    <Reference Include="Microsoft.Owin.Hosting, Version=3.0.0.0, Culture=neutral, PublicKeyToken=31bf3856ad364e35, processorArchitecture=MSIL">
      <SpecificVersion>False</SpecificVersion>
      <HintPath>..\..\packages\Microsoft.Owin.Hosting.3.0.0\lib\net45\Microsoft.Owin.Hosting.dll</HintPath>
    </Reference>
    <Reference Include="Microsoft.Owin.Security, Version=3.0.0.0, Culture=neutral, PublicKeyToken=31bf3856ad364e35, processorArchitecture=MSIL">
      <SpecificVersion>False</SpecificVersion>
      <HintPath>..\..\packages\Microsoft.Owin.Security.3.0.0\lib\net45\Microsoft.Owin.Security.dll</HintPath>
    </Reference>
    <Reference Include="Microsoft.Owin.Security.Cookies, Version=3.0.0.0, Culture=neutral, PublicKeyToken=31bf3856ad364e35, processorArchitecture=MSIL">
      <SpecificVersion>False</SpecificVersion>
      <HintPath>..\..\packages\Microsoft.Owin.Security.Cookies.3.0.0\lib\net45\Microsoft.Owin.Security.Cookies.dll</HintPath>
    </Reference>
    <Reference Include="Microsoft.Owin.Security.Google, Version=3.0.0.0, Culture=neutral, PublicKeyToken=31bf3856ad364e35, processorArchitecture=MSIL">
      <SpecificVersion>False</SpecificVersion>
      <HintPath>..\..\packages\Microsoft.Owin.Security.Google.3.0.0\lib\net45\Microsoft.Owin.Security.Google.dll</HintPath>
    </Reference>
    <Reference Include="Microsoft.Owin.Testing, Version=3.0.0.0, Culture=neutral, PublicKeyToken=31bf3856ad364e35, processorArchitecture=MSIL">
      <SpecificVersion>False</SpecificVersion>
      <HintPath>..\..\packages\Microsoft.Owin.Testing.3.0.0\lib\net45\Microsoft.Owin.Testing.dll</HintPath>
    </Reference>
    <Reference Include="Moq, Version=4.2.1409.1722, Culture=neutral, PublicKeyToken=69f491c39445e920, processorArchitecture=MSIL">
      <SpecificVersion>False</SpecificVersion>
      <HintPath>..\..\packages\Moq.4.2.1409.1722\lib\net40\Moq.dll</HintPath>
    </Reference>
    <Reference Include="Newtonsoft.Json, Version=6.0.0.0, Culture=neutral, PublicKeyToken=30ad4fe6b2a6aeed, processorArchitecture=MSIL">
      <SpecificVersion>False</SpecificVersion>
      <HintPath>..\..\packages\Newtonsoft.Json.6.0.5\lib\net45\Newtonsoft.Json.dll</HintPath>
    </Reference>
    <Reference Include="Owin, Version=1.0.0.0, Culture=neutral, PublicKeyToken=f0ebd12fd5e55cc5, processorArchitecture=MSIL">
      <SpecificVersion>False</SpecificVersion>
      <HintPath>..\..\packages\Owin.1.0\lib\net40\Owin.dll</HintPath>
    </Reference>
    <Reference Include="System" />
    <Reference Include="System.IdentityModel" />
    <Reference Include="System.IdentityModel.Tokens.Jwt, Version=4.0.0.0, Culture=neutral, PublicKeyToken=31bf3856ad364e35, processorArchitecture=MSIL">
      <SpecificVersion>False</SpecificVersion>
      <HintPath>..\..\packages\System.IdentityModel.Tokens.Jwt.4.0.0\lib\net45\System.IdentityModel.Tokens.Jwt.dll</HintPath>
    </Reference>
    <Reference Include="System.Net.Http" />
    <Reference Include="System.Net.Http.Formatting, Version=5.2.2.0, Culture=neutral, PublicKeyToken=31bf3856ad364e35, processorArchitecture=MSIL">
      <SpecificVersion>False</SpecificVersion>
      <HintPath>..\..\packages\Microsoft.AspNet.WebApi.Client.5.2.2\lib\net45\System.Net.Http.Formatting.dll</HintPath>
    </Reference>
    <Reference Include="System.Net.Http.WebRequest" />
    <Reference Include="System.Web.Cors, Version=5.2.2.0, Culture=neutral, PublicKeyToken=31bf3856ad364e35, processorArchitecture=MSIL">
      <SpecificVersion>False</SpecificVersion>
      <HintPath>..\..\packages\Microsoft.AspNet.Cors.5.2.2\lib\net45\System.Web.Cors.dll</HintPath>
    </Reference>
    <Reference Include="System.Web.Http, Version=5.2.2.0, Culture=neutral, PublicKeyToken=31bf3856ad364e35, processorArchitecture=MSIL">
      <SpecificVersion>False</SpecificVersion>
      <HintPath>..\..\packages\Microsoft.AspNet.WebApi.Core.5.2.2\lib\net45\System.Web.Http.dll</HintPath>
    </Reference>
    <Reference Include="Thinktecture.IdentityModel.Core, Version=1.2.0.0, Culture=neutral, processorArchitecture=MSIL">
      <SpecificVersion>False</SpecificVersion>
      <HintPath>..\..\packages\Thinktecture.IdentityModel.Core.1.2.0\lib\net45\Thinktecture.IdentityModel.Core.dll</HintPath>
    </Reference>
  </ItemGroup>
  <Choose>
    <When Condition="('$(VisualStudioVersion)' == '10.0' or '$(VisualStudioVersion)' == '') and '$(TargetFrameworkVersion)' == 'v3.5'">
      <ItemGroup>
        <Reference Include="Microsoft.VisualStudio.QualityTools.UnitTestFramework, Version=10.1.0.0, Culture=neutral, PublicKeyToken=b03f5f7f11d50a3a, processorArchitecture=MSIL" />
      </ItemGroup>
    </When>
    <Otherwise>
      <ItemGroup>
        <Reference Include="Microsoft.VisualStudio.QualityTools.UnitTestFramework" />
      </ItemGroup>
    </Otherwise>
  </Choose>
  <ItemGroup>
    <Compile Include="..\..\VersionAssemblyInfo.cs">
      <Link>Properties\VersionAssemblyInfo.cs</Link>
    </Compile>
    <Compile Include="Configuration\Hosting\AntiForgeryTokenValidatorTest.cs" />
<<<<<<< HEAD
    <Compile Include="Connect\Endpoints\TokenEndpointControllerTests.cs" />
=======
    <Compile Include="Connect\BearerTokenUsageValidation.cs" />
>>>>>>> c5d95c17
    <Compile Include="Endpoints\AuthenticationControllerTests.cs" />
    <Compile Include="Configuration\CorsPolicyProviderTests.cs" />
    <Compile Include="Configuration\RegistrationTests.cs" />
    <Compile Include="Connect\Endpoints\ClientPermissionsControllerTests.cs" />
    <Compile Include="Connect\Endpoints\AuthorizeEndpointControllerTests.cs" />
    <Compile Include="Connect\ResponseHandling\AuthorizeInteractionResponseGeneratorTests_Consent.cs" />
    <Compile Include="Connect\ResponseHandling\DefaultRefreshTokenServiceTests.cs" />
    <Compile Include="Connect\ResponseHandling\AuthorizeInteractionResponseGeneratorTests_Login.cs" />
    <Compile Include="Connect\Validation\Token Validation\IdentityTokenValidation.cs" />
    <Compile Include="Connect\Validation\TokenRequest Validation\TokenRequestValidation_RefreshToken_Invalid.cs" />
    <Compile Include="Extensions.cs" />
    <Compile Include="IdSvrHostTestBase.cs" />
    <Compile Include="NoDataProtector.cs" />
    <Compile Include="Connect\Setup\TestGrantValidator.cs" />
    <Compile Include="Connect\Setup\TestClients.cs" />
    <Compile Include="Connect\Setup\TestScopes.cs" />
    <Compile Include="Connect\Setup\TestUserService.cs" />
    <Compile Include="Connect\Setup\Factory.cs" />
    <Compile Include="Services\Default\DefaultConsentServiceTests.cs" />
    <Compile Include="Services\Default\DefaultClientPermissionsServiceTests.cs" />
    <Compile Include="Services\Default\AggregatePermissionsStoreTests.cs" />
    <Compile Include="Services\Default\TokenMetadataPermissionsStoreAdapterTest.cs" />
    <Compile Include="TestClients.cs" />
    <Compile Include="TestFactory.cs" />
    <Compile Include="TestIdentityServerOptions.cs" />
    <Compile Include="TestScopes.cs" />
    <Compile Include="TestUsers.cs" />
    <Compile Include="Connect\Validation\AuthorizeRequest Validation\Authorize_ProtocolValidation_Valid.cs" />
    <Compile Include="Connect\Validation\AuthorizeRequest Validation\Authorize_ProtocolValidation_Invalid.cs" />
    <Compile Include="Connect\Validation\AuthorizeRequest Validation\Authorize_ClientValidation_Token.cs" />
    <Compile Include="Connect\Setup\TokenFactory.cs" />
    <Compile Include="Properties\AssemblyInfo.cs" />
    <Compile Include="Connect\Validation\AuthorizeRequest Validation\Authorize_ClientValidation_Valid.cs" />
    <Compile Include="Connect\Validation\AuthorizeRequest Validation\Authorize_ClientValidation_Code.cs" />
    <Compile Include="Connect\Validation\AuthorizeRequest Validation\Authorize_ClientValidation_IdToken.cs" />
    <Compile Include="Connect\Validation\Client Validation\Request_Validation.cs" />
    <Compile Include="Connect\Validation\Client Validation\Client_Validation.cs" />
    <Compile Include="Connect\Validation\Token Validation\AccessTokenValidation.cs" />
    <Compile Include="Connect\Validation\TokenRequest Validation\TokenRequestValidation_General_Invalid.cs" />
    <Compile Include="Connect\Validation\TokenRequest Validation\TokenRequestValidation_Code_Invalid.cs" />
    <Compile Include="Connect\Validation\TokenRequest Validation\TokenRequestValidation_Valid.cs" />
    <Compile Include="Connect\Validation\TokenRequest Validation\TokenRequestValidation_ClientCredentials_Invalid.cs" />
    <Compile Include="Connect\Validation\TokenRequest Validation\TokenRequestValidation_ResourceOwner_Invalid.cs" />
    <Compile Include="Connect\Validation\TokenRequest Validation\TokenRequestValidation_AssertionFlow_Invalid.cs" />
    <Compile Include="Connect\Validation\ScopeValidation.cs" />
  </ItemGroup>
  <ItemGroup>
    <ProjectReference Include="..\..\Core\Core.csproj">
      <Project>{fb9e026e-bab3-498a-a954-b93b05c146a5}</Project>
      <Name>Core</Name>
    </ProjectReference>
  </ItemGroup>
  <ItemGroup>
    <None Include="..\..\default.licenseheader">
      <Link>default.licenseheader</Link>
    </None>
    <None Include="app.config" />
    <EmbeddedResource Include="Connect\Setup\idsrv3test.pfx" />
    <EmbeddedResource Include="idsrv3test.pfx" />
    <None Include="packages.config" />
  </ItemGroup>
  <ItemGroup />
  <Choose>
    <When Condition="'$(VisualStudioVersion)' == '10.0' And '$(IsCodedUITest)' == 'True'">
      <ItemGroup>
        <Reference Include="Microsoft.VisualStudio.QualityTools.CodedUITestFramework, Version=10.0.0.0, Culture=neutral, PublicKeyToken=b03f5f7f11d50a3a, processorArchitecture=MSIL">
          <Private>False</Private>
        </Reference>
        <Reference Include="Microsoft.VisualStudio.TestTools.UITest.Common, Version=10.0.0.0, Culture=neutral, PublicKeyToken=b03f5f7f11d50a3a, processorArchitecture=MSIL">
          <Private>False</Private>
        </Reference>
        <Reference Include="Microsoft.VisualStudio.TestTools.UITest.Extension, Version=10.0.0.0, Culture=neutral, PublicKeyToken=b03f5f7f11d50a3a, processorArchitecture=MSIL">
          <Private>False</Private>
        </Reference>
        <Reference Include="Microsoft.VisualStudio.TestTools.UITesting, Version=10.0.0.0, Culture=neutral, PublicKeyToken=b03f5f7f11d50a3a, processorArchitecture=MSIL">
          <Private>False</Private>
        </Reference>
      </ItemGroup>
    </When>
  </Choose>
  <Import Project="$(VSToolsPath)\TeamTest\Microsoft.TestTools.targets" Condition="Exists('$(VSToolsPath)\TeamTest\Microsoft.TestTools.targets')" />
  <Import Project="$(MSBuildToolsPath)\Microsoft.CSharp.targets" />
  <!-- To modify your build process, add your task inside one of the targets below and uncomment it. 
       Other similar extension points exist, see Microsoft.Common.targets.
  <Target Name="BeforeBuild">
  </Target>
  <Target Name="AfterBuild">
  </Target>
  -->
</Project><|MERGE_RESOLUTION|>--- conflicted
+++ resolved
@@ -128,11 +128,8 @@
       <Link>Properties\VersionAssemblyInfo.cs</Link>
     </Compile>
     <Compile Include="Configuration\Hosting\AntiForgeryTokenValidatorTest.cs" />
-<<<<<<< HEAD
     <Compile Include="Connect\Endpoints\TokenEndpointControllerTests.cs" />
-=======
     <Compile Include="Connect\BearerTokenUsageValidation.cs" />
->>>>>>> c5d95c17
     <Compile Include="Endpoints\AuthenticationControllerTests.cs" />
     <Compile Include="Configuration\CorsPolicyProviderTests.cs" />
     <Compile Include="Configuration\RegistrationTests.cs" />
