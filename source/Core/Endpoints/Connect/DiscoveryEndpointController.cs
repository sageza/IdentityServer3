﻿/*
 * Copyright 2014, 2015 Dominick Baier, Brock Allen
 *
 * Licensed under the Apache License, Version 2.0 (the "License");
 * you may not use this file except in compliance with the License.
 * You may obtain a copy of the License at
 *
 *   http://www.apache.org/licenses/LICENSE-2.0
 *
 * Unless required by applicable law or agreed to in writing, software
 * distributed under the License is distributed on an "AS IS" BASIS,
 * WITHOUT WARRANTIES OR CONDITIONS OF ANY KIND, either express or implied.
 * See the License for the specific language governing permissions and
 * limitations under the License.
 */

using IdentityModel;
using IdentityServer3.Core.Configuration;
using IdentityServer3.Core.Extensions;
using IdentityServer3.Core.Logging;
using IdentityServer3.Core.Models;
using IdentityServer3.Core.Services;
using IdentityServer3.Core.Validation;
using Microsoft.Owin;
using Newtonsoft.Json;
using System;
using System.Collections.Generic;
using System.Linq;
using System.Security.Cryptography;
using System.Threading.Tasks;
using System.Web.Http;

namespace IdentityServer3.Core.Endpoints
{
    /// <summary>
    /// OpenID Connect discovery document endpoint
    /// </summary>
    internal class DiscoveryEndpointController : ApiController
    {
        private readonly static ILog Logger = LogProvider.GetCurrentClassLogger();
        private readonly IdentityServerOptions _options;
        private readonly IScopeStore _scopes;
        private readonly CustomGrantValidator _customGrants;
        private readonly IOwinContext _context;
        private readonly ISigningKeyService _keyService;

        static readonly JsonSerializerSettings Settings = new JsonSerializerSettings
        {
            NullValueHandling = NullValueHandling.Ignore
        };
        

<<<<<<< HEAD
        public DiscoveryEndpointController(IdentityServerOptions options, IScopeStore scopes, IOwinContext context, ISigningKeyService keyService)
=======
        public DiscoveryEndpointController(IdentityServerOptions options, IScopeStore scopes, IOwinContext context, CustomGrantValidator customGrants)
>>>>>>> 4569f60a
        {
            _options = options;
            _scopes = scopes;
            _context = context;
<<<<<<< HEAD
            _keyService = keyService;
=======
            _customGrants = customGrants;
>>>>>>> 4569f60a
        }

        /// <summary>
        /// GET
        /// </summary>
        /// <returns>Discovery document</returns>
        [HttpGet]
        public async Task<IHttpActionResult> GetConfiguration()
        {
            Logger.Info("Start discovery request");

            var baseUrl = Request.GetIdentityServerBaseUrl();
            var allScopes = await _scopes.GetScopesAsync(publicOnly: true);
            var showScopes = new List<Scope>();

            var dto = new DiscoveryDto
            {
                issuer = _context.GetIdentityServerIssuerUri(),
                subject_types_supported = new[] { "public" },
                id_token_signing_alg_values_supported = new[] { Constants.SigningAlgorithms.RSA_SHA_256 }
            };
            
            // scopes
            if (_options.DiscoveryOptions.ShowIdentityScopes)
            {
                showScopes.AddRange(allScopes.Where(s => s.Type == ScopeType.Identity));
            }
            if (_options.DiscoveryOptions.ShowResourceScopes)
            {
                showScopes.AddRange(allScopes.Where(s => s.Type == ScopeType.Resource));
            }

            if (showScopes.Any())
            {
                dto.scopes_supported = showScopes.Where(s => s.ShowInDiscoveryDocument).Select(s => s.Name).ToArray();
            }

            // claims
            if (_options.DiscoveryOptions.ShowClaims)
            {
                var claims = new List<string>();
                foreach (var s in allScopes)
                {
                    claims.AddRange(from c in s.Claims
                                    where s.Type == ScopeType.Identity
                                    select c.Name);
                }

                dto.claims_supported = claims.Distinct().ToArray();
            }

            // grant types
            if (_options.DiscoveryOptions.ShowGrantTypes)
            {
                var standardGrantTypes = Constants.SupportedGrantTypes.AsEnumerable();
                if (this._options.AuthenticationOptions.EnableLocalLogin == false)
                {
                    standardGrantTypes = standardGrantTypes.Where(type => type != Constants.GrantTypes.Password);
                }

                var showGrantTypes = new List<string>(standardGrantTypes);

                if (_options.DiscoveryOptions.ShowCustomGrantTypes)
                {
                    showGrantTypes.AddRange(_customGrants.GetAvailableGrantTypes());
                }

                dto.grant_types_supported = showGrantTypes.ToArray();
            }

            // response types
            if (_options.DiscoveryOptions.ShowResponseTypes)
            {
                dto.response_types_supported = Constants.SupportedResponseTypes.ToArray();
            }

            // response modes
            if (_options.DiscoveryOptions.ShowResponseModes)
            {
                dto.response_modes_supported = Constants.SupportedResponseModes.ToArray();
            }

            // token endpoint authentication methods
            if (_options.DiscoveryOptions.ShowTokenEndpointAuthenticationMethods)
            {
                dto.token_endpoint_auth_methods_supported = new[] { Constants.TokenEndpointAuthenticationMethods.PostBody, Constants.TokenEndpointAuthenticationMethods.BasicAuthentication };
            }

            // endpoints
            if (_options.DiscoveryOptions.ShowEndpoints)
            {
                if (_options.Endpoints.EnableEndSessionEndpoint)
                {
                    dto.http_logout_supported = true;
                }

                if (_options.Endpoints.EnableAuthorizeEndpoint)
                {
                    dto.authorization_endpoint = baseUrl + Constants.RoutePaths.Oidc.Authorize;
                }

                if (_options.Endpoints.EnableTokenEndpoint)
                {
                    dto.token_endpoint = baseUrl + Constants.RoutePaths.Oidc.Token;
                }

                if (_options.Endpoints.EnableUserInfoEndpoint)
                {
                    dto.userinfo_endpoint = baseUrl + Constants.RoutePaths.Oidc.UserInfo;
                }

                if (_options.Endpoints.EnableEndSessionEndpoint)
                {
                    dto.end_session_endpoint = baseUrl + Constants.RoutePaths.Oidc.EndSession;
                }

                if (_options.Endpoints.EnableCheckSessionEndpoint)
                {
                    dto.check_session_iframe = baseUrl + Constants.RoutePaths.Oidc.CheckSession;
                }

                if (_options.Endpoints.EnableTokenRevocationEndpoint)
                {
                    dto.revocation_endpoint = baseUrl + Constants.RoutePaths.Oidc.Revocation;
                }

                if (_options.Endpoints.EnableIntrospectionEndpoint)
                {
                    dto.introspection_endpoint = baseUrl + Constants.RoutePaths.Oidc.Introspection;
                }
            }

            if (_options.DiscoveryOptions.ShowKeySet)
            {
                if (_options.SigningCertificate != null)
                {
                    dto.jwks_uri = baseUrl + Constants.RoutePaths.Oidc.DiscoveryWebKeys;
                }
            }

            if (_options.DiscoveryOptions.CustomEntries != null && _options.DiscoveryOptions.CustomEntries.Any())
            {
                dto.custom = _options.DiscoveryOptions.CustomEntries;
            }

            return Json(dto, Settings);
        }

        /// <summary>
        /// GET for JWKs
        /// </summary>
        /// <returns>JSON Web Key set</returns>
        [HttpGet]
        public async Task<IHttpActionResult> GetKeyData()
        {
            Logger.Info("Start key discovery request");

            if (_options.DiscoveryOptions.ShowKeySet == false)
            {
                Logger.Info("Key discovery disabled. 404.");
                return NotFound();
            }

            var webKeys = new List<JsonWebKeyDto>();
            foreach (var pubKey in await _keyService.GetPublicKeysAsync())
            {
                if (pubKey != null)
                {
                    var cert64 = Convert.ToBase64String(pubKey.RawData);
                    var thumbprint = Base64Url.Encode(pubKey.GetCertHash());
                    var key = pubKey.PublicKey.Key as RSACryptoServiceProvider;
                    var parameters = key.ExportParameters(false);
                    var exponent = Base64Url.Encode(parameters.Exponent);
                    var modulus = Base64Url.Encode(parameters.Modulus);

                    var webKey = new JsonWebKeyDto
                    {
                        kty = "RSA",
                        use = "sig",
                        kid = await _keyService.GetKidAsync(pubKey),
                        x5t = thumbprint,
                        e = exponent,
                        n = modulus,
                        x5c = new[] { cert64 }
                    };

                    webKeys.Add(webKey);
                }
            }

            return Json(new { keys = webKeys });
        }

        private class DiscoveryDto
        {
            public string issuer { get; set; }
            public string jwks_uri { get; set; }
            public string authorization_endpoint { get; set; }
            public string token_endpoint { get; set; }
            public string userinfo_endpoint { get; set; }
            public string end_session_endpoint { get; set; }
            public string check_session_iframe { get; set; }
            public string revocation_endpoint { get; set; }
            public string introspection_endpoint { get; set; }
            public bool? http_logout_supported { get; set; }
            public string[] scopes_supported { get; set; }
            public string[] claims_supported { get; set; }
            public string[] response_types_supported { get; set; }
            public string[] response_modes_supported { get; set; }
            public string[] grant_types_supported { get; set; }
            public string[] subject_types_supported { get; set; }
            public string[] id_token_signing_alg_values_supported { get; set; }
            public string[] token_endpoint_auth_methods_supported { get; set; }
            public Dictionary<string, string> custom { get; set; }
        };

        private class JsonWebKeyDto
        {
            public string kty { get; set; }
            public string use { get; set; }
            public string kid { get; set; }
            public string x5t { get; set; }
            public string e { get; set; }
            public string n { get; set; }
            public string[] x5c { get; set; }
        }
    }
}<|MERGE_RESOLUTION|>--- conflicted
+++ resolved
@@ -49,21 +49,13 @@
             NullValueHandling = NullValueHandling.Ignore
         };
         
-
-<<<<<<< HEAD
-        public DiscoveryEndpointController(IdentityServerOptions options, IScopeStore scopes, IOwinContext context, ISigningKeyService keyService)
-=======
-        public DiscoveryEndpointController(IdentityServerOptions options, IScopeStore scopes, IOwinContext context, CustomGrantValidator customGrants)
->>>>>>> 4569f60a
+        public DiscoveryEndpointController(IdentityServerOptions options, IScopeStore scopes, IOwinContext context, ISigningKeyService keyService, CustomGrantValidator customGrants)
         {
             _options = options;
             _scopes = scopes;
             _context = context;
-<<<<<<< HEAD
             _keyService = keyService;
-=======
             _customGrants = customGrants;
->>>>>>> 4569f60a
         }
 
         /// <summary>
