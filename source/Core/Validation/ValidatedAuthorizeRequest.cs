--- conflicted
+++ resolved
@@ -168,17 +168,14 @@
         /// </value>
         public string LoginHint { get; set; }
 
-<<<<<<< HEAD
         public string SessionId { get; set; }
 
-=======
         /// <summary>
         /// Gets a value indicating whether an access token was requested.
         /// </summary>
         /// <value>
         /// <c>true</c> if an access token was requested; otherwise, <c>false</c>.
         /// </value>
->>>>>>> faea25b1
         public bool AccessTokenRequested
         {
             get
