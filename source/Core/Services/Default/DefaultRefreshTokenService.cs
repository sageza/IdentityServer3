--- conflicted
+++ resolved
@@ -142,18 +142,7 @@
 
             if (needsUpdate)
             {
-<<<<<<< HEAD
-                // delete old one
-                await _store.RemoveAsync(handle);
-
-                // create new one
-                string newHandle = CryptoRandom.CreateUniqueId();
-                await _store.StoreAsync(newHandle, refreshToken);
-
-                await RaiseRefreshTokenRefreshedEventAsync(handle, newHandle, refreshToken);
-=======
                 await _store.StoreAsync(handle, refreshToken);
->>>>>>> 7828e8e6
                 Logger.Debug("Updated refresh token in store");
             }
             else
@@ -161,12 +150,8 @@
                 Logger.Debug("No updates to refresh token done");
             }
 
-<<<<<<< HEAD
             await RaiseRefreshTokenRefreshedEventAsync(handle, handle, refreshToken);
             Logger.Debug("No updates to refresh token done");
-=======
-            RaiseRefreshTokenRefreshedEvent(handle, handle, refreshToken);
->>>>>>> 7828e8e6
 
             return handle;
         }
